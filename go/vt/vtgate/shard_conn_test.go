// Copyright 2012, Google Inc. All rights reserved.
// Use of this source code is governed by a BSD-style
// license that can be found in the LICENSE file.

package vtgate

import (
	"fmt"
	"testing"
	"time"

	tproto "github.com/youtube/vitess/go/vt/tabletserver/proto"
)

// This file uses the sandbox_test framework.

func TestShardConnExecute(t *testing.T) {
	testShardConnGeneric(t, "TestShardConnExecute", func() error {
		sdc := NewShardConn(new(sandboxTopo), "aa", "TestShardConnExecute", "0", "", 1*time.Millisecond, 3, 1*time.Millisecond)
		_, err := sdc.Execute(nil, "query", nil, 0)
		return err
	})
	testShardConnTransact(t, "TestShardConnExecute", func() error {
		sdc := NewShardConn(new(sandboxTopo), "aa", "TestShardConnExecute", "0", "", 1*time.Millisecond, 3, 1*time.Millisecond)
		_, err := sdc.Execute(nil, "query", nil, 1)
		return err
	})
}

func TestShardConnExecuteBatch(t *testing.T) {
	testShardConnGeneric(t, "TestShardConnExecuteBatch", func() error {
		sdc := NewShardConn(new(sandboxTopo), "aa", "TestShardConnExecuteBatch", "0", "", 1*time.Millisecond, 3, 1*time.Millisecond)
		queries := []tproto.BoundQuery{{"query", nil}}
		_, err := sdc.ExecuteBatch(nil, queries, 0)
		return err
	})
	testShardConnTransact(t, "TestShardConnExecuteBatch", func() error {
		sdc := NewShardConn(new(sandboxTopo), "aa", "TestShardConnExecuteBatch", "0", "", 1*time.Millisecond, 3, 1*time.Millisecond)
		queries := []tproto.BoundQuery{{"query", nil}}
		_, err := sdc.ExecuteBatch(nil, queries, 1)
		return err
	})
}

func TestShardConnExecuteStream(t *testing.T) {
	testShardConnGeneric(t, "TestShardConnExecuteStream", func() error {
		sdc := NewShardConn(new(sandboxTopo), "aa", "TestShardConnExecuteStream", "0", "", 1*time.Millisecond, 3, 1*time.Millisecond)
		_, errfunc := sdc.StreamExecute(nil, "query", nil, 0)
		return errfunc()
	})
	testShardConnTransact(t, "TestShardConnExecuteStream", func() error {
		sdc := NewShardConn(new(sandboxTopo), "aa", "TestShardConnExecuteStream", "0", "", 1*time.Millisecond, 3, 1*time.Millisecond)
		_, errfunc := sdc.StreamExecute(nil, "query", nil, 1)
		return errfunc()
	})
}

func TestShardConnBegin(t *testing.T) {
	testShardConnGeneric(t, "TestShardConnBegin", func() error {
		sdc := NewShardConn(new(sandboxTopo), "aa", "TestShardConnBegin", "0", "", 1*time.Millisecond, 3, 1*time.Millisecond)
		_, err := sdc.Begin(nil)
		return err
	})
}

func TestShardConnCommi(t *testing.T) {
	testShardConnTransact(t, "TestShardConnCommi", func() error {
		sdc := NewShardConn(new(sandboxTopo), "aa", "TestShardConnCommi", "0", "", 1*time.Millisecond, 3, 1*time.Millisecond)
		return sdc.Commit(nil, 1)
	})
}

func TestShardConnRollback(t *testing.T) {
	testShardConnTransact(t, "TestShardConnRollback", func() error {
		sdc := NewShardConn(new(sandboxTopo), "aa", "TestShardConnRollback", "0", "", 1*time.Millisecond, 3, 1*time.Millisecond)
		return sdc.Rollback(nil, 1)
	})
}

func testShardConnGeneric(t *testing.T, name string, f func() error) {
	// Topo failure
	s := createSandbox(name)
	s.EndPointMustFail = 1
	err := f()
	want := fmt.Sprintf("endpoints fetch error: topo error, shard, host: %v.0.", name)
	if err == nil || err.Error() != want {
		t.Errorf("want %s, got %v", want, err)
	}
	if s.EndPointCounter != 1 {
		t.Errorf("want 1, got %v", s.EndPointCounter)
	}

	// Connect failure
	s.Reset()
	s.DialMustFail = 4
	err = f()
	want = fmt.Sprintf("conn error, shard, host: %v.0.", name)
	if err == nil || err.Error() != want {
		t.Errorf("want %s, got %v", want, err)
	}
	// Ensure we dialed 4 times before failing.
	if s.DialCounter != 4 {
		t.Errorf("want 4, got %v", s.DialCounter)
	}

	// retry error (multiple failure)
	s.Reset()
	sbc := &sandboxConn{mustFailRetry: 4}
	s.MapTestConn("0", sbc)
	err = f()
<<<<<<< HEAD
	want = fmt.Sprintf("retry: err, shard, host: %v.0., {Uid:0 Host:0 NamedPortMap:map[vt:1]}", name)
=======
	want = "retry: err, shard, host: .0., {Uid:0 Host:0 NamedPortMap:map[vt:1] Health:map[]}"
>>>>>>> 7fbfe6c6
	if err == nil || err.Error() != want {
		t.Errorf("want %s, got %v", want, err)
	}
	// Ensure we dialed 4 times before failing.
	if s.DialCounter != 4 {
		t.Errorf("want 4, got %v", s.DialCounter)
	}
	// Ensure we executed 4 times before failing.
	if sbc.ExecCount != 4 {
		t.Errorf("want 4, got %v", sbc.ExecCount)
	}

	// retry error (one failure)
	s.Reset()
	sbc = &sandboxConn{mustFailRetry: 1}
	s.MapTestConn("0", sbc)
	err = f()
	if err != nil {
		t.Errorf("want nil, got %v", err)
	}
	// Ensure we dialed twice (second one succeeded)
	if s.DialCounter != 2 {
		t.Errorf("want 2, got %v", s.DialCounter)
	}
	// Ensure we executed twice (second one succeeded)
	if sbc.ExecCount != 2 {
		t.Errorf("want 2, got %v", sbc.ExecCount)
	}

	// fatal error (one failure)
	s.Reset()
	sbc = &sandboxConn{mustFailRetry: 1}
	s.MapTestConn("0", sbc)
	err = f()
	if err != nil {
		t.Errorf("want nil, got %v", err)
	}
	// Ensure we dialed twice (second one succeeded)
	if s.DialCounter != 2 {
		t.Errorf("want 2, got %v", s.DialCounter)
	}
	// Ensure we executed twice (second one succeeded)
	if sbc.ExecCount != 2 {
		t.Errorf("want 2, got %v", sbc.ExecCount)
	}

	// server error
	s.Reset()
	sbc = &sandboxConn{mustFailServer: 1}
	s.MapTestConn("0", sbc)
	err = f()
<<<<<<< HEAD
	want = fmt.Sprintf("error: err, shard, host: %v.0., {Uid:0 Host:0 NamedPortMap:map[vt:1]}", name)
=======
	want = "error: err, shard, host: .0., {Uid:0 Host:0 NamedPortMap:map[vt:1] Health:map[]}"
>>>>>>> 7fbfe6c6
	if err == nil || err.Error() != want {
		t.Errorf("want %s, got %v", want, err)
	}
	// Ensure we did not redial.
	if s.DialCounter != 1 {
		t.Errorf("want 1, got %v", s.DialCounter)
	}
	// Ensure we did not re-execute.
	if sbc.ExecCount != 1 {
		t.Errorf("want 1, got %v", sbc.ExecCount)
	}

	// conn error (one failure)
	s.Reset()
	sbc = &sandboxConn{mustFailConn: 1}
	s.MapTestConn("0", sbc)
	err = f()
	if err != nil {
		t.Errorf("want nil, got %v", err)
	}
	// Ensure we dialed twice (second one succeeded)
	if s.DialCounter != 2 {
		t.Errorf("want 2, got %v", s.DialCounter)
	}
	// Ensure we executed twice (second one succeeded)
	if sbc.ExecCount != 2 {
		t.Errorf("want 2, got %v", sbc.ExecCount)
	}

	// no failures
	s.Reset()
	sbc = &sandboxConn{}
	s.MapTestConn("0", sbc)
	err = f()
	if err != nil {
		t.Errorf("want nil, got %v", err)
	}
	if s.DialCounter != 1 {
		t.Errorf("want 1, got %v", s.DialCounter)
	}
	if sbc.ExecCount != 1 {
		t.Errorf("want 1, got %v", sbc.ExecCount)
	}
}

func testShardConnTransact(t *testing.T, name string, f func() error) {
	// retry error
	s := createSandbox(name)
	sbc := &sandboxConn{mustFailRetry: 3}
	s.MapTestConn("0", sbc)
	err := f()
<<<<<<< HEAD
	want := fmt.Sprintf("retry: err, shard, host: %v.0., {Uid:0 Host:0 NamedPortMap:map[vt:1]}", name)
=======
	want := "retry: err, shard, host: .0., {Uid:0 Host:0 NamedPortMap:map[vt:1] Health:map[]}"
>>>>>>> 7fbfe6c6
	if err == nil || err.Error() != want {
		t.Errorf("want %s, got %v", want, err)
	}
	// Should not retry if we're in transaction
	if sbc.ExecCount != 1 {
		t.Errorf("want 1, got %v", sbc.ExecCount)
	}

	// conn error
	s.Reset()
	sbc = &sandboxConn{mustFailConn: 3}
	s.MapTestConn("0", sbc)
	err = f()
<<<<<<< HEAD
	want = fmt.Sprintf("error: conn, shard, host: %v.0., {Uid:0 Host:0 NamedPortMap:map[vt:1]}", name)
=======
	want = "error: conn, shard, host: .0., {Uid:0 Host:0 NamedPortMap:map[vt:1] Health:map[]}"
>>>>>>> 7fbfe6c6
	if err == nil || err.Error() != want {
		t.Errorf("want %s, got %v", want, err)
	}
	// Should not retry if we're in transaction
	if sbc.ExecCount != 1 {
		t.Errorf("want 1, got %v", sbc.ExecCount)
	}
}

func TestShardConnBeginOther(t *testing.T) {
	// tx_pool_full
	s := createSandbox("TestShardConnBeginOther")
	sbc := &sandboxConn{mustFailTxPool: 1}
	s.MapTestConn("0", sbc)
	sdc := NewShardConn(new(sandboxTopo), "aa", "TestShardConnBeginOther", "0", "", 10*time.Millisecond, 3, 1*time.Millisecond)
	startTime := time.Now()
	_, err := sdc.Begin(nil)
	// If transaction pool is full, Begin should wait and retry.
	if time.Now().Sub(startTime) < (10 * time.Millisecond) {
		t.Errorf("want >10ms, got %v", time.Now().Sub(startTime))
	}
	if err != nil {
		t.Errorf("want nil, got %v", err)
	}
	// There should have been no redial.
	if s.DialCounter != 1 {
		t.Errorf("want 1, got %v", s.DialCounter)
	}
	// Account for 2 calls to Begin.
	if sbc.ExecCount != 2 {
		t.Errorf("want 2, got %v", sbc.ExecCount)
	}
}<|MERGE_RESOLUTION|>--- conflicted
+++ resolved
@@ -108,11 +108,7 @@
 	sbc := &sandboxConn{mustFailRetry: 4}
 	s.MapTestConn("0", sbc)
 	err = f()
-<<<<<<< HEAD
-	want = fmt.Sprintf("retry: err, shard, host: %v.0., {Uid:0 Host:0 NamedPortMap:map[vt:1]}", name)
-=======
-	want = "retry: err, shard, host: .0., {Uid:0 Host:0 NamedPortMap:map[vt:1] Health:map[]}"
->>>>>>> 7fbfe6c6
+	want = fmt.Sprintf("retry: err, shard, host: %v.0., {Uid:0 Host:0 NamedPortMap:map[vt:1] Health:map[]}", name)
 	if err == nil || err.Error() != want {
 		t.Errorf("want %s, got %v", want, err)
 	}
@@ -164,11 +160,7 @@
 	sbc = &sandboxConn{mustFailServer: 1}
 	s.MapTestConn("0", sbc)
 	err = f()
-<<<<<<< HEAD
-	want = fmt.Sprintf("error: err, shard, host: %v.0., {Uid:0 Host:0 NamedPortMap:map[vt:1]}", name)
-=======
-	want = "error: err, shard, host: .0., {Uid:0 Host:0 NamedPortMap:map[vt:1] Health:map[]}"
->>>>>>> 7fbfe6c6
+	want = fmt.Sprintf("error: err, shard, host: %v.0., {Uid:0 Host:0 NamedPortMap:map[vt:1] Health:map[]}", name)
 	if err == nil || err.Error() != want {
 		t.Errorf("want %s, got %v", want, err)
 	}
@@ -220,11 +212,7 @@
 	sbc := &sandboxConn{mustFailRetry: 3}
 	s.MapTestConn("0", sbc)
 	err := f()
-<<<<<<< HEAD
-	want := fmt.Sprintf("retry: err, shard, host: %v.0., {Uid:0 Host:0 NamedPortMap:map[vt:1]}", name)
-=======
-	want := "retry: err, shard, host: .0., {Uid:0 Host:0 NamedPortMap:map[vt:1] Health:map[]}"
->>>>>>> 7fbfe6c6
+	want := fmt.Sprintf("retry: err, shard, host: %v.0., {Uid:0 Host:0 NamedPortMap:map[vt:1] Health:map[]}", name)
 	if err == nil || err.Error() != want {
 		t.Errorf("want %s, got %v", want, err)
 	}
@@ -238,11 +226,7 @@
 	sbc = &sandboxConn{mustFailConn: 3}
 	s.MapTestConn("0", sbc)
 	err = f()
-<<<<<<< HEAD
-	want = fmt.Sprintf("error: conn, shard, host: %v.0., {Uid:0 Host:0 NamedPortMap:map[vt:1]}", name)
-=======
-	want = "error: conn, shard, host: .0., {Uid:0 Host:0 NamedPortMap:map[vt:1] Health:map[]}"
->>>>>>> 7fbfe6c6
+	want = fmt.Sprintf("error: conn, shard, host: %v.0., {Uid:0 Host:0 NamedPortMap:map[vt:1] Health:map[]}", name)
 	if err == nil || err.Error() != want {
 		t.Errorf("want %s, got %v", want, err)
 	}
